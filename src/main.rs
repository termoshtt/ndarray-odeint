--- conflicted
+++ resolved
@@ -5,15 +5,6 @@
 use ndarray::prelude::*;
 
 fn main() {
-<<<<<<< HEAD
-    let mut x = arr1(&[1.0, 0.0, 0.0]);
-    let l = |y| ndarray_odeint::lorenz63(10., 28., 8.0 / 3.0, y);
-    let teo = |y| ndarray_odeint::rk4(&l, 0.01, y);
-    for _ in 0..10000000 {
-        x = teo(x);
-    }
-    println!("{:?}", x);
-=======
     let l = |y| odeint::lorenz63(10., 28., 8.0 / 3.0, y);
     let ts = odeint::TimeSeries {
         teo: |y| odeint::rk4(&l, 0.01, y),
@@ -21,5 +12,4 @@
     };
     let v = ts.take(10000000).last().unwrap();
     println!("{:?}", v);
->>>>>>> 71541484
 }